--- conflicted
+++ resolved
@@ -6,11 +6,7 @@
 Kathleen Keough et al 2018.
 
 Usage:
-<<<<<<< HEAD
-    gen_sgRNAs.py [-chvrd] <bcf> <annots_file> <locus> <pams_dir> <ref_fasta> <out> <cas_types> <guide_length> [<gene_vars>] [--crispor=<ref_gen>] [--genome=<g>] [--hom] [--bed] [--max_indel=<S>] [--ref_guides] [--include_PAMs]
-=======
-    gen_sgRNAs.py [-chvrd] <bcf> <annots_file> <locus> <pams_dir> <ref_fasta> <out> <cas_types> <guide_length> [<gene_vars>] [--crispor=<ref_gen>] [--hom] [--bed] [--max_indel=<S>] [--ref_guides] [--strict]
->>>>>>> a60f9aca
+    gen_sgRNAs.py [-chvrd] <bcf> <annots_file> <locus> <pams_dir> <ref_fasta> <out> <cas_types> <guide_length> [<gene_vars>] [--crispor=<ref_gen>] [--genome=<g>] [--hom] [--bed] [--max_indel=<S>] [--ref_guides] [--strict] [--include_PAMs]
     gen_sgRNAs.py -C | --cas-list
 
 Arguments:
@@ -37,11 +33,9 @@
     -d                     Return dummy guides (all --- as opposed to GGG or CCC) for variants without a PAM, e.g. when variant makes or breaks a PAM. 
     -C --cas-list          List available cas types and exits.
     --ref_guides           Design guides for reference genome, ignoring variants in region.
-<<<<<<< HEAD
     --include_PAMs         When replorting the sgRNA sequence, include the PAM sequence. Default False.
-=======
     --strict               Only design allele-specific guides where the variant makes or breaks a PAM site. 
->>>>>>> a60f9aca
+
 """
 
 import pandas as pd
@@ -348,16 +342,10 @@
     var_annots = verify_hdf_files(var_annots, chrom, start, stop, int(args['--max_indel']))
 
     # if gens is empty, annots should be too, double check this
-<<<<<<< HEAD
     # if gens.empty and not var_annots.empty:
     #     logging.info('Gens and annots not matching up - debug.')
     #     exit(1)
-=======
-    if gens.empty and not var_annots.empty:
-        logging.info('Check that you used the same coordinates for generating the annots file \
-            as are being used here.')
-        exit(1)
->>>>>>> a60f9aca
+
 
     # if no variants annotated, no allele-specific guides possilbe
     if var_annots.empty:
@@ -395,34 +383,6 @@
         vars_destroy_pam = var_annots.query(f'breaks_{cas}')
 
         # design guides for variants near PAMs
-<<<<<<< HEAD
-        for index, row in vars_near_pams.iterrows():
-            var = row['pos']
-            proximal_sites_for = list(range(row['pos'], row['pos']+guide_length+1))
-            nearby_for_pams = list(set(proximal_sites_for) & set(pam_for_pos))
-            for pam_site in nearby_for_pams:
-
-                grna_ref_seq, grna_alt_seq = get_alt_seq(chrom, pam_site, var, row['ref'], row['alt'], int(guide_length), pam_length, ref_genome, var_type='near_pam')
-
-                chrom = norm_chr(chrom, chrstart)
-                grna_dicts.append(dict(zip(['chrom','start','stop','ref','alt','variant_position_in_guide','gRNA_ref','gRNA_alt','variant_position',
-                    'strand','cas_type'],[str(chrom), (pam_site - guide_length - 1), (pam_site - 1), row['ref'], row['alt'],
-                    (pam_site - var - 1 + pam_length), grna_ref_seq, grna_alt_seq, var, '+', cas])))
-
-            proximal_sites_rev = list(range(row['pos']-guide_length,row['pos']))
-            nearby_rev_pams = list(set(proximal_sites_rev) & set(pam_rev_pos))
-            for pam_site in nearby_rev_pams:
-
-                grna_ref_seq, grna_alt_seq = get_alt_seq(chrom, int(pam_site), int(row['pos']), row['ref'], row['alt'], int(guide_length), pam_length, ref_genome, 
-                    strand='negative', var_type='near_pam')
-                if not args['-c']:
-                    grna_ref_seq, grna_alt_seq = make_rev_comp(grna_ref_seq), make_rev_comp(grna_alt_seq)
-
-                chrom = norm_chr(chrom, chrstart)
-                grna_dicts.append(dict(zip(['chrom','start','stop','ref','alt','variant_position_in_guide','gRNA_ref','gRNA_alt','variant_position',
-                    'strand','cas_type'], [str(chrom), pam_site, pam_site + guide_length, row['ref'], row['alt'],
-                    var - pam_site + pam_length - 1, grna_ref_seq, grna_alt_seq, var, '-', cas])))
-=======
         if not args['--strict']:
             for index, row in vars_near_pams.iterrows():
                 var = row['pos']
@@ -452,7 +412,6 @@
                         var - pam_site + pam_length - 1, grna_ref_seq, grna_alt_seq, var, '-', cas])))
             else:
                 continue
->>>>>>> a60f9aca
         # design guides for heterozygous variants that destroy PAMs 
         for index, row in vars_destroy_pam.iterrows():
             var = row['pos']
